# Source files used to build drakeSystemFramework.
set(sources
  basic_state_vector.cc
  basic_vector.cc
  cache.cc
  context_base.cc
  context.cc
  diagram.cc
  diagram_context.cc
  leaf_system.cc
  primitives/adder.cc
  primitives/integrator.cc
  state.cc
  state_subvector.cc
  state_supervector.cc
  state_vector.cc
  system.cc
  system_input.cc
  system_output.cc
  system_port_descriptor.cc
  value.cc
<<<<<<< HEAD
  vector_interface.cc
  diagram.cc
  primitives/adder.cc
  primitives/constant_vector_source.cc
  primitives/integrator.cc)
=======
  vector_interface.cc)
>>>>>>> 994599dd

# Headers that should be installed with Drake so that they
# are available elsewhere via #include.
#
# TODO(david-german-tri): Some of these headers are implementation details that
# should never be directly included outside of systems/framework. They ought to
# be private, but we can't make them private yet because they are included in
# API headers. (For example, state_subvector.h is used in state.h.) Once the
# System2 framework template implementations have been moved into .cc files
# using explicit instantiation, tighten this list.
set(installed_headers
  basic_state_vector.h
  basic_vector.h
  cache.h
  context.h
  context_base.h
  diagram.h
  diagram_context.h
  leaf_state_vector.h
  leaf_system.h
  primitives/adder.h
  primitives/integrator.h
  state.h
  state_subvector.h
  state_supervector.h
  state_vector.h
  system.h
  system_input.h
  system_output.h
  system_port_descriptor.h
  value.h
<<<<<<< HEAD
  vector_interface.h
  diagram.h
  primitives/adder.h
  primitives/constant_vector_source.h
  primitives/integrator.h)
=======
  vector_interface.h)
>>>>>>> 994599dd

# Headers that are needed by code here but should not
# be exposed anywhere else.
set(private_headers)

add_library_with_exports(LIB_NAME drakeSystemFramework
  SOURCE_FILES ${sources} ${installed_headers} ${private_headers})
target_link_libraries(drakeSystemFramework drakeCommon)

drake_install_headers(${installed_headers})

pods_install_libraries(drakeSystemFramework)
pods_install_pkg_config_file(drake-system-framework
  LIBS -ldrakeSystemFramework -ldrakeCommon
  REQUIRES
  VERSION 0.0.1)

add_subdirectory(test)
add_subdirectory(primitives/test)<|MERGE_RESOLUTION|>--- conflicted
+++ resolved
@@ -9,6 +9,7 @@
   diagram_context.cc
   leaf_system.cc
   primitives/adder.cc
+  primitives/constant_vector_source.cc
   primitives/integrator.cc
   state.cc
   state_subvector.cc
@@ -19,15 +20,7 @@
   system_output.cc
   system_port_descriptor.cc
   value.cc
-<<<<<<< HEAD
-  vector_interface.cc
-  diagram.cc
-  primitives/adder.cc
-  primitives/constant_vector_source.cc
-  primitives/integrator.cc)
-=======
   vector_interface.cc)
->>>>>>> 994599dd
 
 # Headers that should be installed with Drake so that they
 # are available elsewhere via #include.
@@ -49,6 +42,7 @@
   leaf_state_vector.h
   leaf_system.h
   primitives/adder.h
+  primitives/constant_vector_source.h
   primitives/integrator.h
   state.h
   state_subvector.h
@@ -59,15 +53,7 @@
   system_output.h
   system_port_descriptor.h
   value.h
-<<<<<<< HEAD
-  vector_interface.h
-  diagram.h
-  primitives/adder.h
-  primitives/constant_vector_source.h
-  primitives/integrator.h)
-=======
   vector_interface.h)
->>>>>>> 994599dd
 
 # Headers that are needed by code here but should not
 # be exposed anywhere else.
